/**
 * Welcome to @reach/slider!
 *
 * A UI input component where the user selects a value from within a given
 * range. A Slider has a handle that can be moved along a track to change its
 * value. When the user's mouse or focus is on the Slider's handle, the value
 * can be incremented with keyboard controls.
 *
 * Random thoughts/notes:
 *  - Currently testing this against the behavior of the native input range
 *    element to get our slider on par. We'll explore animated and multi-handle
 *    sliders next.
 *  - We may want to research some use cases for reversed sliders in RTL
 *    languages if that's a thing
 *
 * @see Docs     https://reacttraining.com/reach-ui/slider
 * @see Source   https://github.com/reach/reach-ui/tree/master/packages/slider
 * @see WAI-ARIA https://www.w3.org/TR/wai-aria-practices-1.1/#slider
 * @see          https://github.com/Stanko/aria-progress-range-slider
 * @see          http://www.oaa-accessibility.org/examplep/slider1/
 */

import React, {
  forwardRef,
  useCallback,
  useContext,
  useEffect,
  useLayoutEffect,
  useRef,
  useState,
} from "react";
import PropTypes from "prop-types";
import warning from "warning";
import { useId } from "@reach/auto-id";
import {
  checkStyles,
  createNamedContext,
  getOwnerDocument,
  isFunction,
  makeId,
  useForkedRef,
  wrapEvent,
} from "@reach/utils";

export type SliderAlignment = "center" | "contain";
export type SliderOrientation = "horizontal" | "vertical";

export const SLIDER_ORIENTATION_HORIZONTAL: SliderOrientation = "horizontal";

export const SLIDER_ORIENTATION_VERTICAL: SliderOrientation = "vertical";

// Handle is centered directly over the current value marker
export const SLIDER_HANDLE_ALIGN_CENTER: SliderAlignment = "center";

// Handle is contained within the bounds of the track, offset slightly from the
// value's center mark to accommodate
export const SLIDER_HANDLE_ALIGN_CONTAIN: SliderAlignment = "contain";

const SliderContext = createNamedContext<ISliderContext>(
  "SliderContext",
  {} as ISliderContext
);
const useSliderContext = () => useContext(SliderContext);

// These proptypes are shared between the composed SliderInput component and the
// simplified Slider
const sliderPropTypes = {
  defaultValue: PropTypes.number,
  disabled: PropTypes.bool,
  getValueText: PropTypes.func,
  handleAlignment: PropTypes.oneOf([
    SLIDER_HANDLE_ALIGN_CENTER,
    SLIDER_HANDLE_ALIGN_CONTAIN,
  ]),
  min: PropTypes.number,
  max: PropTypes.number,
  name: PropTypes.string,
  orientation: PropTypes.oneOf([
    SLIDER_ORIENTATION_HORIZONTAL,
    SLIDER_ORIENTATION_VERTICAL,
  ]),
  onChange: PropTypes.func,
  step: PropTypes.number,
  value: PropTypes.number,
};

////////////////////////////////////////////////////////////////////////////////

/**
 * Slider
 *
 * @see Docs https://reacttraining.com/reach-ui/slider#slider
 */
export const Slider = forwardRef<HTMLDivElement, SliderProps>(function Slider(
  { children, ...props },
  forwardedRef
) {
  return (
    <SliderInput ref={forwardedRef} {...props}>
      <SliderTrack>
        <SliderTrackHighlight />
        <SliderHandle />
        {children}
      </SliderTrack>
    </SliderInput>
  );
});

/**
 * @see Docs https://reacttraining.com/reach-ui/slider#slider-props
 */
export type SliderProps = Omit<
  React.HTMLAttributes<HTMLDivElement>,
  "onChange" | "onPointerMove"
> & {
  /**
   * `Slider` can accept `SliderMarker` children to enhance display of specific
   * values along the track.
   *
   * @see Docs https://reacttraining.com/reach-ui/slider#slider-children
   */
  children?: React.ReactNode;
  /**
   * The defaultValue is used to set an initial value for an uncontrolled
   * Slider.
   *
   * @see Docs https://reacttraining.com/reach-ui/slider#slider-defaultvalue
   */
  defaultValue?: number;
  /**
   * @see Docs https://reacttraining.com/reach-ui/slider#slider-disabled
   */
  disabled?: boolean;
  /**
   * Whether or not the slider should be disabled from user interaction.
   *
   * @see Docs https://reacttraining.com/reach-ui/slider#slider-value
   */
  value?: number;
  /**
   * A function used to set human readable value text based on the slider's
   * current value.
   * @see Docs https://reacttraining.com/reach-ui/slider#slider-getvaluetext
   */
  getValueText?(value: number): string;
  /**
   * When set to `center`, the slider's handle will be positioned directly
   * centered over the slider's curremt value on the track. This means that when
   * the slider is at its min or max value, a visiable slider handle will extend
   * beyond the width (or height in vertical mode) of the slider track. When set
   * to `contain`, the slider handle will always be contained within the bounds
   * of the track, meaning its position will be slightly offset from the actual
   * value depending on where it sits on the track.
   *
   * @see Docs https://reacttraining.com/reach-ui/slider#slider-handlealignment
   */
  handleAlignment?: "center" | "contain" | SliderAlignment;
  /**
   * The maximum value of the slider. Defaults to `100`.
   *
   * @see Docs https://reacttraining.com/reach-ui/slider#slider-max
   */
  max?: number;
  /**
   * The minimum value of the slider. Defaults to `0`.
   *
   * @see Docs https://reacttraining.com/reach-ui/slider#slider-min
   */
  min?: number;
  /**
   * If the slider is used as a form input, it should accept a `name` prop to
   * identify its value in context of the form.
   *
   * @see Docs https://reacttraining.com/reach-ui/slider#slider-name
   */
  name?: string;
  /**
   * Callback that fires when the slider value changes. When the `value` prop is
   * set, the Slider state becomes controlled and `onChange` must be used to
   * update the value in response to user interaction.
   *
   * @see Docs https://reacttraining.com/reach-ui/slider#slider-onchange
   */
  onChange?(
    newValue: number,
    props?: {
      min?: number;
      max?: number;
      handlePosition?: string;
    }
  ): void;
  onPointerMove?(event: PointerEvent): void;
  /**
   * Sets the slider to horizontal or vertical mode.
   *
   * @see Docs https://reacttraining.com/reach-ui/slider#slider-orientation
   */
  orientation?: "horizontal" | "vertical" | SliderOrientation;
  /**
   * The step attribute is a number that specifies the granularity that the
   * value must adhere to as it changes. Step sets minimum intervals of change,
   * creating a "snap" effect when the handle is moved along the track.
   *
   * @see Docs https://reacttraining.com/reach-ui/slider#slider-step
   */
  step?: number;
};

if (__DEV__) {
  Slider.displayName = "Slider";
  Slider.propTypes = {
    ...sliderPropTypes,
    children: PropTypes.node,
  };
}

export default Slider;

////////////////////////////////////////////////////////////////////////////////

/**
 * SliderInput
 *
 * The parent component of the slider interface. This is a lower level component
 * if you need more control over styles or rendering the slider's inner
 * components.
 *
 * @see Docs https://reacttraining.com/reach-ui/slider#sliderinput
 */
export const SliderInput = forwardRef<HTMLDivElement, SliderInputProps>(
  function SliderInput(
    {
      "aria-label": ariaLabel,
      "aria-labelledby": ariaLabelledBy,
      "aria-valuetext": ariaValueText,
      defaultValue,
      disabled = false,
      value: controlledValue,
      getValueText,
      handleAlignment = SLIDER_HANDLE_ALIGN_CENTER,
      max = 100,
      min = 0,
      name,
      onChange,
      onKeyDown,
      onPointerDown,
      onPointerMove,
      onPointerUp,
      orientation = SLIDER_ORIENTATION_HORIZONTAL,
      step: stepProp,
      children,
      ...rest
    },
    forwardedRef
  ) {
    // Verify that the component is either controlled or uncontrolled throughout
    // its lifecycle
    const { current: isControlled } = useRef(controlledValue != null);

    warning(
      !(isControlled && controlledValue == null),
      "Slider is changing from controlled to uncontrolled. Slider should not switch from controlled to uncontrolled (or vice versa). Decide between using a controlled or uncontrolled Slider for the lifetime of the component. Check the `value` prop being passed in."
    );

    warning(
      !(!isControlled && controlledValue != null),
      "Slider is changing from uncontrolled to controlled. Slider should not switch from uncontrolled to controlled (or vice versa). Decide between using a controlled or uncontrolled Slider for the lifetime of the component. Check the `value` prop being passed in."
    );

    const id = useId(rest.id);

    const trackRef: TrackRef = useRef(null);
    const handleRef: HandleRef = useRef(null);
    const sliderRef: SliderRef = useRef(null);
    const ref = useForkedRef(sliderRef, forwardedRef);

    const [hasFocus, setHasFocus] = useState(false);
    const [isPointerDown, setPointerDown] = useState(false);
    const [internalValue, setValue] = useState(defaultValue || min);

    const { ref: x, ...handleDimensions } = useDimensions(handleRef);

    const _value = isControlled ? (controlledValue as number) : internalValue;
    const value = getAllowedValue(_value, min, max);
    const trackPercent = valueToPercent(value, min, max);
    const isVertical = orientation === SLIDER_ORIENTATION_VERTICAL;
    const step = stepProp || 1;

    const handleSize = isVertical
      ? handleDimensions.height
      : handleDimensions.width;

    const handlePosition = `calc(${trackPercent}% - ${
      handleAlignment === SLIDER_HANDLE_ALIGN_CENTER
        ? `${handleSize}px / 2`
        : `${handleSize}px * ${trackPercent * 0.01}`
    })`;

    const updateValue = useCallback(
      function updateValue(newValue) {
        if (!isControlled) {
          setValue(newValue);
        }
        if (onChange) {
          onChange(newValue, { min, max, handlePosition });
        }
      },
      [handlePosition, isControlled, max, min, onChange]
    );

    const getNewValueFromPointer = useCallback(
      (event: React.PointerEvent | PointerEvent) => {
        if (trackRef.current) {
          const {
            left,
            width,
            bottom,
            height,
          } = trackRef.current.getBoundingClientRect();
          const { clientX, clientY } = event;
          let diff = isVertical ? bottom - clientY : clientX - left;
          let percent = diff / (isVertical ? height : width);
          let newValue = percentToValue(percent, min, max);

          if (step) {
            newValue = roundValueToStep(newValue, step);
          }
          newValue = getAllowedValue(newValue, min, max);
          return newValue;
        }
        return null;
      },
      [isVertical, max, min, step]
    );

    const handleKeyDown = wrapEvent(onKeyDown, function(event) {
      let flag = false;
      let newValue;
      const tenSteps = (max - min) / 10;
      const keyStep = stepProp || (max - min) / 100;

      switch (event.key) {
        case "ArrowLeft":
        case "ArrowDown":
          newValue = value - keyStep;
          flag = true;
          break;
        case "ArrowRight":
        case "ArrowUp":
          newValue = value + keyStep;
          flag = true;
          break;
        case "PageDown":
          newValue = value - tenSteps;
          flag = true;
          break;
        case "PageUp":
          newValue = value + tenSteps;
          flag = true;
          break;
        case "Home":
          newValue = min;
          flag = true;
          break;
        case "End":
          newValue = max;
          flag = true;
          break;
        default:
          return;
      }

      if (flag) {
        // event.preventDefault();
        // event.stopPropagation();
      }

      newValue = roundValueToStep(newValue, keyStep);
      newValue = getAllowedValue(newValue, min, max);
      updateValue(newValue);
    });

    const handlePointerDown = wrapEvent(onPointerDown, event => {
      event.preventDefault();
      if (disabled) {
        if (isPointerDown) setPointerDown(false);
        return;
      }
      if (sliderRef.current && handleRef.current) {
        setPointerDown(true);
        const newValue = getNewValueFromPointer(event);
        sliderRef.current.setPointerCapture &&
          sliderRef.current.setPointerCapture(event.pointerId);
        if (newValue != null && newValue !== value) {
          updateValue(newValue);
        }
        handleRef.current.focus();
      }
    });

    const handlePointerUp = wrapEvent(onPointerUp, function(event) {
      if (sliderRef.current && event.pointerId) {
        sliderRef.current.releasePointerCapture &&
          sliderRef.current.releasePointerCapture(event.pointerId);
      }
      setPointerDown(false);
    });

    const valueText = getValueText ? getValueText(value) : ariaValueText;

    const trackHighlightStyle = isVertical
      ? {
          width: `100%`,
          height: `${trackPercent}%`,
          bottom: 0,
        }
      : {
          width: `${trackPercent}%`,
          height: `100%`,
          left: 0,
        };

    const ctx: ISliderContext = {
      ariaLabelledBy,
      handleDimensions,
      handlePosition,
      handleRef,
      hasFocus,
      onKeyDown,
      onPointerDown,
      onPointerMove,
      onPointerUp,
      onHandleKeyDown: handleKeyDown,
      setHasFocus,
      sliderId: id,
      sliderMax: max,
      sliderMin: min,
      value,
      valueText,
      disabled: !!disabled,
      isVertical,
      orientation,
      sliderStep: step,
      trackPercent,
      trackRef,
      trackHighlightStyle,
      updateValue,
    };

    const dataAttributes = makeDataAttributes("slider", {
      disabled,
      orientation,
    });

    useEffect(() => {
      const ownerDocument = getOwnerDocument(sliderRef.current) || document;
      const handlePointerMove = wrapEvent(onPointerMove, event => {
        const newValue = getNewValueFromPointer(event);
        if (newValue !== value) {
          updateValue(newValue);
        }
      });

      if (isPointerDown) {
        ownerDocument.addEventListener("pointermove", handlePointerMove);
      }

      return () => {
        ownerDocument.removeEventListener("pointermove", handlePointerMove);
      };
    }, [
      getNewValueFromPointer,
      isPointerDown,
<<<<<<< HEAD
=======
      onPointerMove,
      updateValue,
>>>>>>> d33518bf
      value,
    ]);

    useEffect(() => checkStyles("slider"), []);

    return (
      <SliderContext.Provider value={ctx}>
        <div
          aria-disabled={disabled}
          {...rest}
          {...dataAttributes}
          ref={ref}
          tabIndex={-1}
          onPointerDown={handlePointerDown}
          onPointerUp={handlePointerUp}
        >
          {isFunction(children)
            ? children({
                hasFocus,
                id,
                max,
                min,
                value,
                valueText,
              })
            : children}
          {name && (
            // If the slider is used in a form we'll need an input field to
            // capture the value. We'll assume this when the component is given a
            // form field name (A `name` prop doesn't really make sense in any
            // other context).
            <input
              type="hidden"
              value={value}
              name={name}
              id={id && makeId("input", id)}
            />
          )}
        </div>
      </SliderContext.Provider>
    );
  }
);

/**
 * @see Docs https://reacttraining.com/reach-ui/slider#sliderinput-props
 */
export type SliderInputProps = Omit<SliderProps, "children"> & {
  /**
   * Slider expects `<SliderTrack>` as its child; The track will accept all
   * additional slider sub-components as children. It can also accept a
   * function/render prop as its child to expose some of its internal state
   * variables.
   *
   * @see Docs https://reacttraining.com/reach-ui/slider#sliderinput-children
   */
  children: React.ReactNode | SliderChildrenRender;
};

if (__DEV__) {
  SliderInput.displayName = "SliderInput";
  SliderInput.propTypes = {
    ...sliderPropTypes,
    children: PropTypes.oneOfType([PropTypes.node, PropTypes.func]).isRequired,
  };
}

////////////////////////////////////////////////////////////////////////////////

/**
 * SliderTrack
 *
 * @see Docs https://reacttraining.com/reach-ui/slider#slidertrack
 */
export const SliderTrack = forwardRef<HTMLDivElement, SliderTrackProps>(
  function SliderTrack({ children, style = {}, ...props }, forwardedRef) {
    const { disabled, orientation, trackRef } = useSliderContext();
    const ref = useForkedRef(trackRef, forwardedRef);

    const dataAttributes = makeDataAttributes("slider-track", {
      orientation,
      disabled,
    });

    return (
      <div
        ref={ref}
        style={{ ...style, position: "relative" }}
        {...dataAttributes}
        {...props}
      >
        {children}
      </div>
    );
  }
);

/**
 * @see Docs https://reacttraining.com/reach-ui/slider#slidertrack-props
 */
export type SliderTrackProps = React.HTMLAttributes<HTMLDivElement> & {
  /**
   * `SliderTrack` expects `<SliderHandle>`, at minimum, for the Slider to
   * function. All other Slider subcomponents should be passed as children
   * inside the `SliderTrack`.
   *
   * @see Docs https://reacttraining.com/reach-ui/slider#slidertrack-children
   */
  children: React.ReactNode;
};

if (__DEV__) {
  SliderTrack.displayName = "SliderTrack";
  SliderTrack.propTypes = {
    children: PropTypes.node.isRequired,
  };
}

////////////////////////////////////////////////////////////////////////////////

/**
 * SliderTrackHighlight
 *
 * The (typically) highlighted portion of the track that represents the space
 * between the slider's `min` value and its current value.
 *
 * @see Docs https://reacttraining.com/reach-ui/slider#slidertrackhighlight
 */
export const SliderTrackHighlight = forwardRef<
  HTMLDivElement,
  SliderTrackHighlightProps
>(function SliderTrackHighlight(
  { children, style = {}, ...props },
  forwardedRef
) {
  const { disabled, orientation, trackHighlightStyle } = useSliderContext();
  const dataAttributes = makeDataAttributes("slider-track-highlight", {
    orientation,
    disabled,
  });
  return (
    <div
      ref={forwardedRef}
      style={{ position: "absolute", ...trackHighlightStyle, ...style }}
      {...dataAttributes}
      {...props}
    />
  );
});

/**
 * `SliderTrackHighlight` accepts any props that a HTML div component accepts.
 * `SliderTrackHighlight` will not accept or render any children.
 *
 * @see Docs https://reacttraining.com/reach-ui/slider#slidertrackhighlight-props
 */
export type SliderTrackHighlightProps = React.HTMLAttributes<HTMLDivElement>;

if (__DEV__) {
  SliderTrackHighlight.displayName = "SliderTrackHighlight";
  SliderTrackHighlight.propTypes = {};
}

////////////////////////////////////////////////////////////////////////////////

/**
 * SliderHandle
 *
 * The handle that the user drags along the track to set the slider value.
 *
 * @see Docs https://reacttraining.com/reach-ui/slider#sliderhandle
 */
export const SliderHandle = forwardRef<HTMLDivElement, SliderHandleProps>(
  function SliderHandle(
    {
      // min,
      // max,
      onBlur,
      onFocus,
      style = {},
      onKeyDown,
      tabIndex = 0,
      ...props
    },
    forwardedRef
  ) {
    const {
      ariaLabelledBy,
      disabled,
      handlePosition,
      handleRef,
      isVertical,
      onHandleKeyDown,
      orientation,
      setHasFocus,
      sliderMin,
      sliderMax,
      value,
      valueText,
    } = useSliderContext();

    const ref = useForkedRef(handleRef, forwardedRef);
    const dataAttributes = makeDataAttributes("slider-handle", {
      orientation,
      disabled,
    });

    return (
      <div
        role="slider"
        aria-disabled={disabled}
        aria-valuemin={sliderMin}
        aria-valuetext={valueText}
        aria-orientation={orientation}
        aria-valuenow={value}
        aria-valuemax={sliderMax}
        aria-labelledby={ariaLabelledBy}
        {...props}
        {...dataAttributes}
        ref={ref}
        onBlur={wrapEvent(onBlur, () => {
          setHasFocus(false);
        })}
        onFocus={wrapEvent(onFocus, () => {
          setHasFocus(true);
        })}
        onKeyDown={wrapEvent(onKeyDown, onHandleKeyDown)}
        style={{
          position: "absolute",
          ...(isVertical
            ? { bottom: handlePosition }
            : { left: handlePosition }),
          ...style,
        }}
        tabIndex={disabled ? undefined : tabIndex}
      />
    );
  }
);

/**
 * `SliderTrackHighlight` accepts any props that a HTML div component accepts.
 *
 * @see Docs https://reacttraining.com/reach-ui/slider#sliderhandle-props
 */
export type SliderHandleProps = React.HTMLAttributes<HTMLDivElement>;

if (__DEV__) {
  SliderHandle.displayName = "SliderHandle";
  SliderHandle.propTypes = {};
}

////////////////////////////////////////////////////////////////////////////////

/**
 * SliderMarker
 *
 * A fixed value marker. These can be used to illustrate a range of steps or
 * highlight important points along the slider track.
 *
 * @see Docs https://reacttraining.com/reach-ui/slider#slidermarker
 */
export const SliderMarker = forwardRef<HTMLDivElement, SliderMarkerProps>(
  function SliderMarker(
    { children, style = {}, value, ...props },
    forwardedRef
  ) {
    const {
      disabled,
      isVertical,
      orientation,
      sliderMin,
      sliderMax,
      value: sliderValue,
    } = useSliderContext();

    const inRange = !(value < sliderMin || value > sliderMax);
    const highlight = sliderValue >= value;
    const dataAttributes = makeDataAttributes("slider-marker", {
      orientation,
      disabled,
      highlight,
    });

    const absoluteStartPosition = `${valueToPercent(
      value,
      sliderMin,
      sliderMax
    )}%`;

    return inRange ? (
      <div
        ref={forwardedRef}
        style={{
          position: "absolute",
          ...(isVertical
            ? { bottom: absoluteStartPosition }
            : { left: absoluteStartPosition }),
          ...style,
        }}
        {...dataAttributes}
        {...props}
        children={children}
      />
    ) : null;
  }
);

/**
 * @see Docs https://reacttraining.com/reach-ui/slider#slidermarker-props
 */
export type SliderMarkerProps = React.HTMLAttributes<HTMLDivElement> & {
  /**
   * The value to denote where the marker should appear along the track.
   *
   * @see Docs https://reacttraining.com/reach-ui/slider#slidermarker-value
   */
  value: number;
};

if (__DEV__) {
  SliderMarker.displayName = "SliderMarker";
  SliderMarker.propTypes = {
    value: PropTypes.number.isRequired,
  };
}

////////////////////////////////////////////////////////////////////////////////
function getAllowedValue(val: number, min: number, max: number) {
  return val > max ? max : val < min ? min : val;
}

function makeDataAttributes(
  component: string = "slider",
  {
    orientation,
    highlight,
    disabled,
  }: { orientation: SliderOrientation; highlight?: boolean; disabled?: boolean }
) {
  return {
    [`data-reach-${component}`]: "",
    [`data-reach-${component}-disabled`]: disabled ? "" : undefined,
    [`data-reach-${component}-orientation`]: orientation,
    [`data-reach-${component}-highlight`]: highlight ? orientation : undefined,
  };
}

function makeValuePrecise(value: number, step: number) {
  const stepDecimalPart = step.toString().split(".")[1];
  const stepPrecision = stepDecimalPart ? stepDecimalPart.length : 0;
  return Number(value.toFixed(stepPrecision));
}

function percentToValue(percent: number, min: number, max: number) {
  return (max - min) * percent + min;
}

function roundValueToStep(value: number, step: number) {
  return makeValuePrecise(Math.round(value / step) * step, step);
}

function useDimensions(ref: React.RefObject<HTMLElement | null>) {
  const [{ width, height }, setDimensions] = useState({ width: 0, height: 0 });
  // Many existing `useDimensions` type hooks will use `getBoundingClientRect`
  // getBoundingClientRect does not work here when borders are applied.
  // getComputedStyle is not as performant so we may want to create a utility to
  // check for any conflicts with box sizing first and only use
  // `getComputedStyle` if neccessary.
  /* const { width, height } = ref.current
    ? ref.current.getBoundingClientRect()
    : 0; */

  useLayoutEffect(() => {
    if (ref.current) {
      const { height: _newHeight, width: _newWidth } = window.getComputedStyle(
        ref.current
      );
      let newHeight = parseFloat(_newHeight);
      let newWidth = parseFloat(_newWidth);

      if (newHeight !== height || newWidth !== width) {
        setDimensions({ height: newHeight, width: newWidth });
      }
    }
  }, [ref, width, height]);
  return { ref, width, height };
}

function valueToPercent(value: number, min: number, max: number) {
  return ((value - min) * 100) / (max - min);
}

////////////////////////////////////////////////////////////////////////////////
// Types

type TrackRef = React.RefObject<HTMLDivElement | null>;
type HandleRef = React.RefObject<HTMLDivElement | null>;
type SliderRef = React.RefObject<HTMLDivElement | null>;

interface ISliderContext {
  ariaLabelledBy: string | undefined;
  handleDimensions: {
    width: number;
    height: number;
  };
  handlePosition: string;
  handleRef: HandleRef;
  hasFocus: boolean;
  onKeyDown?: (event: React.KeyboardEvent<HTMLDivElement>) => void;
  onPointerDown?: (event: React.PointerEvent<HTMLDivElement>) => void;
  onPointerMove?: (event: PointerEvent) => void;
  onPointerUp?: (event: React.PointerEvent<HTMLDivElement>) => void;
  onHandleKeyDown: (event: React.KeyboardEvent<HTMLDivElement>) => void;
  setHasFocus: React.Dispatch<React.SetStateAction<boolean>>;
  sliderId: string | undefined;
  sliderMax: number;
  sliderMin: number;
  value: number;
  valueText: string | undefined;
  disabled: boolean;
  isVertical: boolean;
  orientation: SliderOrientation;
  sliderStep: number;
  trackPercent: number;
  trackRef: TrackRef;
  trackHighlightStyle: React.CSSProperties;
  updateValue: (newValue: any) => void;
}

type SliderChildrenRender = (props: {
  hasFocus?: boolean;
  id?: string | undefined;
  sliderId?: string | undefined;
  max?: number;
  min?: number;
  value?: number;
  valueText?: string | undefined;
}) => JSX.Element;<|MERGE_RESOLUTION|>--- conflicted
+++ resolved
@@ -471,11 +471,8 @@
     }, [
       getNewValueFromPointer,
       isPointerDown,
-<<<<<<< HEAD
-=======
       onPointerMove,
       updateValue,
->>>>>>> d33518bf
       value,
     ]);
 
