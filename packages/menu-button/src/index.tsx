--- conflicted
+++ resolved
@@ -106,14 +106,11 @@
   let [state, dispatch] = useReducer(reducer, initialState);
   let _id = useId(id);
   let menuId = id || makeId("menu", _id);
-<<<<<<< HEAD
-=======
 
   // We use an event listener attached to the window to capture outside clicks
   // that close the menu. We don't want the initial button click to trigger this
   // when a menu is closed, so we can track this behavior in a ref for now.
   // We shouldn't need this when we rewrite with state machine logic.
->>>>>>> 5ae861c2
   let buttonClickedRef = useRef(false);
 
   let context: IMenuContext = {
@@ -358,12 +355,6 @@
     let isSelected = index === selectionIndex;
 
     function select() {
-<<<<<<< HEAD
-      // Focus the button first by default when an item is selected. We fire the
-      // onSelect callback next so the app can manage focus if needed.
-      focus(buttonRef.current);
-=======
->>>>>>> 5ae861c2
       onSelect && onSelect();
       dispatch({ type: CLICK_MENU_ITEM });
     }
@@ -438,27 +429,6 @@
       return () => ownerDocument.removeEventListener("mouseup", listener);
     }, []);
 
-<<<<<<< HEAD
-    // When the menu is open, focus is placed on the menu itself so that
-    // keyboard navigation is still possible.
-    useEffect(() => {
-      if (isOpen) {
-        // @ts-ignore
-        window.__REACH_DISABLE_TOOLTIPS = true;
-        window.requestAnimationFrame(() => {
-          focus(menuRef.current);
-        });
-      } else {
-        // We want to ignore the immediate focus of a tooltip so it doesn't pop
-        // up again when the menu closes, only pops up when focus returns again
-        // to the tooltip (like native OS tooltips).
-        // @ts-ignore
-        window.__REACH_DISABLE_TOOLTIPS = false;
-      }
-    }, [isOpen, menuRef]);
-
-=======
->>>>>>> 5ae861c2
     return (
       <Comp
         role="menuitem"
@@ -539,11 +509,7 @@
  * @see Docs https://reacttraining.com/reach-ui/menu-button#menuitems
  */
 export const MenuItems = forwardRef<HTMLDivElement, MenuItemsProps>(
-<<<<<<< HEAD
-  function MenuItems({ children, onKeyDown, ...props }, forwardedRef) {
-=======
   function MenuItems({ children, id, onKeyDown, ...props }, forwardedRef) {
->>>>>>> 5ae861c2
     const {
       menuId,
       dispatch,
@@ -621,58 +587,6 @@
           return;
         }
 
-<<<<<<< HEAD
-      switch (key) {
-        case "Enter":
-        case " ":
-          let selected = menuItems.find(item => item.index === selectionIndex);
-          // For links, the Enter key will trigger a click by default, but for
-          // consistent behavior across menu items we'll trigger a click when
-          // the spacebar is pressed.
-          if (selected) {
-            if (selected.isLink && selected.element) {
-              selected.element.click();
-            } else {
-              event.preventDefault();
-              // Focus the button first by default when an item is selected. We
-              // fire the onSelect callback next so the app can manage focus if
-              // needed.
-              focus(buttonRef.current);
-              selected.onSelect && selected.onSelect();
-              dispatch({ type: CLICK_MENU_ITEM });
-            }
-          }
-          break;
-        case "Escape":
-          dispatch({ type: CLOSE_MENU, payload: { buttonRef } });
-          break;
-        case "Home":
-          // prevent window scroll
-          event.preventDefault();
-          dispatch({ type: SELECT_ITEM_AT_INDEX, payload: { index: 0 } });
-          break;
-        case "End":
-          // prevent window scroll
-          event.preventDefault();
-          dispatch({
-            type: SELECT_ITEM_AT_INDEX,
-            payload: { index: menuItems.length - 1 },
-          });
-          break;
-        case "ArrowDown":
-          // prevent window scroll
-          event.preventDefault();
-          const nextIndex = Math.min(selectionIndex + 1, menuItems.length - 1);
-          dispatch({
-            type: SELECT_ITEM_AT_INDEX,
-            payload: { index: nextIndex },
-          });
-          break;
-        case "ArrowUp":
-          // prevent window scroll
-          event.preventDefault();
-          const prevIndex = Math.max(selectionIndex - 1, 0);
-=======
         switch (key) {
           case "Enter":
           case " ":
@@ -721,7 +635,6 @@
         orientation: "vertical",
         rotate: false,
         callback: (index: number) => {
->>>>>>> 5ae861c2
           dispatch({
             type: SELECT_ITEM_AT_INDEX,
             payload: { index },
@@ -890,10 +803,6 @@
 
     useEffect(() => {
       function listener(event: MouseEvent) {
-<<<<<<< HEAD
-=======
-        console.log(event.target);
->>>>>>> 5ae861c2
         if (buttonClickedRef.current) {
           buttonClickedRef.current = false;
         } else {
@@ -1022,14 +931,6 @@
         selectionIndex: -1,
       };
     case CLOSE_MENU:
-<<<<<<< HEAD
-      // This will make it tricky for apps to manage focus, but if we don't rAF
-      // the focus call we get the unstable_flushDiscreteUpdates error
-      requestAnimationFrame(() => {
-        focus(action.payload.buttonRef.current);
-      });
-=======
->>>>>>> 5ae861c2
       return {
         ...state,
         isOpen: false,
