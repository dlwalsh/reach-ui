/**
 * Welcom to @reach/tabs!
 *
 * An accessible tabs component.
 *
 * The `Tab` and `TabPanel` elements are associated by their order in the tree.
 * None of the components are empty wrappers, each is associated with a real DOM
 * element in the document, giving you maximum control over styling and composition.
 *
 * You can render any other elements you want inside of `Tabs`, but `TabList`
 * should only render `Tab` elements, and `TabPanels` should only render
 * `TabPanel` elements.
 *
 * TODO: Consider manual tab activation
 * https://www.w3.org/TR/wai-aria-practices-1.1/examples/tabs/tabs-2/tabs.html
 *
 * TODO: Consider `orientation` prop to account for keyboard behavior
 *       - horizontal-top
 *       - horizontal-bottm
 *       - vertical-left
 *       - vertical-right
 *
 * @see Docs     https://reacttraining.com/reach-ui/tabs
 * @see Source   https://github.com/reach/reach-ui/tree/master/packages/tabs
 * @see WAI-ARIA https://www.w3.org/TR/wai-aria-practices-1.1/#tabs
 */

import React, {
  useContext,
  useEffect,
  useMemo,
  useRef,
  useState,
  Children,
  useCallback,
} from "react";
import PropTypes from "prop-types";
import warning from "warning";
import {
  createDescendantContext,
  DescendantProvider,
  useDescendant,
  useDescendants,
} from "@reach/descendants";
import {
  boolOrBoolString,
  checkStyles,
  cloneValidElement,
  createNamedContext,
  forwardRefWithAs,
  isFunction,
  isNumber,
  makeId,
  noop,
  useForkedRef,
  useIsomorphicLayoutEffect as useLayoutEffect,
  useUpdateEffect,
  wrapEvent,
} from "@reach/utils";
import { useId } from "@reach/auto-id";

interface ITabsContext {
  id: string;
  isControlled: boolean;
  onFocusPanel: () => void;
  onSelectTab: (index: number) => void;
  selectedIndex: number;
  selectedPanelRef: React.MutableRefObject<HTMLElement | null>;
  setSelectedIndex: React.Dispatch<React.SetStateAction<number>>;
  userInteractedRef: React.MutableRefObject<boolean>;
}

const TabsDescendantsContext = createDescendantContext<HTMLElement>(
  "TabsDescendantsContext"
);

const TabPanelDescendantsContext = createDescendantContext<HTMLElement>(
  "TabPanelDescendantsContext"
);
const TabsContext = createNamedContext("TabsContext", {} as ITabsContext);
const useTabsContext = () => useContext(TabsContext);

////////////////////////////////////////////////////////////////////////////////

/**
 * Tabs
 *
 * The parent component of the tab interface.
 *
 * @see Docs https://reacttraining.com/reach-ui/tabs#tabs
 */
export const Tabs = forwardRefWithAs<TabsProps, "div">(function Tabs(
  {
    as: Comp = "div",
    children,
    defaultIndex,
    index: controlledIndex = undefined,
    onChange,
    readOnly = false,
    ...props
  },
  ref
) {
  let isControlled = useRef(controlledIndex != null);
  useEffect(() => {
    if (__DEV__) {
      warning(
        !(isControlled.current && controlledIndex == null),
        "Tabs is changing from controlled to uncontrolled. Tabs should not switch from controlled to uncontrolled (or vice versa). Decide between using a controlled or uncontrolled Tabs for the lifetime of the component. Check the `index` prop being passed in."
      );
      warning(
        !(!isControlled.current && controlledIndex != null),
        "Tabs is changing from uncontrolled to controlled. Tabs should not switch from uncontrolled to controlled (or vice versa). Decide between using a controlled or uncontrolled Tabs for the lifetime of the component. Check the `index` prop being passed in."
      );
    }
  }, [controlledIndex]);

  let _id = useId(props.id);
  let id = props.id ?? makeId("tabs", _id);

  /*
   * We only manage focus if the user caused the update vs. a new controlled
   * index coming in.
   */
  let userInteractedRef = useRef(false);

  let selectedPanelRef = useRef<HTMLElement | null>(null);
  let [selectedIndex, setSelectedIndex] = useState(defaultIndex || 0);
  let [tabs, setTabs] = useDescendants<HTMLElement>();

  const context: ITabsContext = useMemo(() => {
    return {
      isControlled: isControlled.current,
      selectedIndex: isControlled.current
        ? (controlledIndex as number)
        : selectedIndex,
      id,
      userInteractedRef,
      selectedPanelRef,
      setSelectedIndex: isControlled.current ? noop : setSelectedIndex,
      onFocusPanel: () => {
        selectedPanelRef.current?.focus();
      },
      onSelectTab: readOnly
        ? noop
        : (index: number) => {
            userInteractedRef.current = true;
            onChange && onChange(index);
            if (!isControlled.current) {
              setSelectedIndex(index);
            }
          },
    };
  }, [controlledIndex, id, onChange, readOnly, selectedIndex]);

  useEffect(() => checkStyles("tabs"), []);

  return (
    <DescendantProvider
      context={TabsDescendantsContext}
      items={tabs}
      set={setTabs}
    >
      <TabsContext.Provider value={context}>
        <Comp {...props} ref={ref} data-reach-tabs="" id={props.id}>
          {children}
        </Comp>
      </TabsContext.Provider>
    </DescendantProvider>
  );
});

/**
 * @see Docs https://reacttraining.com/reach-ui/tabs#tabs-props
 */
export type TabsProps = {
  /**
   * Tabs expects `<TabList>` and `<TabPanels>` as children. The order doesn't
   * matter, you can have tabs on the top or the bottom. In fact, you could have
   * tabs on both the bottom and the top at the same time. You can have random
   * elements inside as well.
   *
   * @see Docs https://reacttraining.com/reach-ui/tabs#tabs-props
   */
  children: React.ReactNode;
  /**
   * Like form inputs, a tab's state can be controlled by the owner. Make sure
   * to include an `onChange` as well, or else the tabs will not be interactive.
   *
   * @see Docs https://reacttraining.com/reach-ui/tabs#tabs-props
   */
  index?: number;
  /**
   * @see Docs https://reacttraining.com/reach-ui/tabs#tabs-props
   */
  readOnly?: boolean;
  /**
   * Starts the tabs at a specific index.
   *
   * @see Docs https://reacttraining.com/reach-ui/tabs#tabs-props
   */
  defaultIndex?: number;
  /**
   * Calls back with the tab index whenever the user changes tabs, allowing your
   * app to synchronize with it.
   *
   * @see Docs https://reacttraining.com/reach-ui/tabs#tabs-props
   */
  onChange?: (index: number) => void;
};

if (__DEV__) {
  Tabs.displayName = "Tabs";
  Tabs.propTypes = {
    children: PropTypes.node.isRequired,
    onChange: PropTypes.func,
    index: (props, name, compName, location, propName) => {
      let val = props[name];
      if (
        props.index > -1 &&
        props.onChange == null &&
        props.readOnly !== true
      ) {
        return new Error(
          "You provided a value prop to `" +
            compName +
            "` without an `onChange` handler. This will render a read-only tabs element. If the tabs should be mutable use `defaultIndex`. Otherwise, set `onChange`."
        );
      } else if (props[name] != null && !isNumber(props[name])) {
        return new Error(
          `Invalid prop \`${propName}\` supplied to \`${compName}\`. Expected \`number\`, received \`${
            Array.isArray(val) ? "array" : typeof val
          }\`.`
        );
      }
      return null;
    },
    defaultIndex: PropTypes.number,
  };
}

////////////////////////////////////////////////////////////////////////////////

/**
 * TabList
 *
 * The parent component of the tabs.
 *
 * @see Docs https://reacttraining.com/reach-ui/tabs#tablist
 */
export const TabList = forwardRefWithAs<TabListProps, "div">(function TabList(
  { children, as: Comp = "div", onKeyDown, ...props },
  forwardedRef
) {
  const {
    isControlled,
    onSelectTab,
    onFocusPanel,
    setSelectedIndex,
    selectedIndex,
  } = useTabsContext();

  const { descendants } = useContext(TabsDescendantsContext);

  let focusableTabs = useMemo(() => {
    let nodes: HTMLElement[] = [];
    for (let i = 0; i < descendants.length; i++) {
      let element = descendants[i].element;
      if (element && !boolOrBoolString(element.dataset.disabled)) {
        nodes.push(element);
      }
    }
    return nodes;
  }, [descendants]);

  let ownRef = useRef<HTMLElement | null>(null);
  let ref = useForkedRef(forwardedRef, ownRef);
  let isRTL = useRef(false);

  const getFocusIndices = useCallback(() => {
    /*
     * To detect RTL mode, we'll look first for <html dir="rtl">, as it is the
     * generally preferred method for handling RTL writing modes and is more
     * performant than checking computed styles (event though the computed
     * styles should take the dir attribute into account).
     */
    isRTL.current = false;
    if (
      ownRef.current &&
      ((ownRef.current.ownerDocument &&
        ownRef.current.ownerDocument.dir === "rtl") ||
        getStyle(ownRef.current, "direction") === "rtl")
    ) {
      isRTL.current = true;
    }

    /*
     * We could be clever and ~~functional~~ here but we really shouldn't need
     * to loop through these arrays more than once.
     *
     * TODO: We may want to check the document's active element here instead
     *       instead of the selectedIndex, even though you *shouldn't* be able
     *       to to focus a tab unless it's selected.
     */
    let selectedFocusIndex = focusableTabs.findIndex(
      element => element === descendants[selectedIndex].element
    );
    let first = -1;
    let last = -1;
    let prev = -1;
    let next = -1;
    for (let n = 0; n < descendants.length; n++) {
      let element = descendants[n].element;
      if (element === focusableTabs[0]) {
        first = n;
      }
      if (element === focusableTabs[focusableTabs.length - 1]) {
        last = n;
      }
      if (element === focusableTabs[selectedFocusIndex - 1]) {
        prev = n;
      }
      if (element === focusableTabs[selectedFocusIndex + 1]) {
        next = n;
      }
    }
    return {
      first,
      last,
      prev: prev === -1 ? last : prev,
      next: next === -1 ? first : next,
    };
  }, [descendants, focusableTabs, selectedIndex]);

  // TODO: Determine proper behavior for Home/End key in RTL mode.
  function handleKeyDown(event: React.KeyboardEvent) {
    const { key } = event;

    // Bail if we aren't navigating
    if (
      !(
        key === "ArrowLeft" ||
        key === "ArrowRight" ||
        key === "ArrowDown" ||
        key === "Home" ||
        key === "End"
      )
    ) {
      return;
    }

    let { first, last, prev, next } = getFocusIndices();

    switch (key) {
      case "ArrowRight":
        onSelectTab(isRTL.current ? prev : next);
        break;
      case "ArrowLeft":
        onSelectTab(isRTL.current ? next : prev);
        break;
      case "ArrowDown":
        // don't scroll down
        event.preventDefault();
        onFocusPanel();
        break;
      case "Home":
        onSelectTab(first);
        break;
      case "End":
        onSelectTab(last);
        break;
      default:
        return;
    }
  }

  useLayoutEffect(() => {
    /*
     * In the event an uncontrolled component's selected index is disabled,
     * (this should only happen if the first tab is disabled and no default
     * index is set), we need to override the selection to the next selectable
     * index value.
     */
    if (
      !isControlled &&
      boolOrBoolString(descendants[selectedIndex]?.element?.dataset.disabled)
    ) {
      let { next } = getFocusIndices();
      setSelectedIndex(next);
    }
  }, [
    descendants,
    getFocusIndices,
    isControlled,
    selectedIndex,
    setSelectedIndex,
  ]);

  return (
    <Comp
      role="tablist"
      {...props}
      data-reach-tab-list=""
      ref={ref}
      onKeyDown={wrapEvent(onKeyDown, handleKeyDown)}
    >
      {Children.map(children, (child, index) => {
        /*
         * TODO: Since refactoring to use context rather than depending on
         * parent/child relationships, we need to update our recommendations for
         * animations that break when we don't forward the `isSelected` prop
         * to our tabs. We will remove this in 1.0 and update our docs
         * accordingly.
         */
        return cloneValidElement(child, {
          isSelected: index === selectedIndex,
        });
      })}
    </Comp>
  );
});

/**
 * @see Docs https://reacttraining.com/reach-ui/tabs#tablist-props
 */
export type TabListProps = {
  /**
   * `TabList` expects multiple `Tab` elements as children.
   *
   * `TabPanels` expects multiple `TabPanel` elements as children.
   *
   * @see Docs https://reacttraining.com/reach-ui/tabs#tablist-children
   */
  children?: React.ReactNode;
};

if (__DEV__) {
  TabList.displayName = "TabList";
  TabList.propTypes = {
<<<<<<< HEAD
    as: PropTypes.elementType,
=======
    as: PropTypes.any,
>>>>>>> d33518bf
    children: PropTypes.node,
  };
}

////////////////////////////////////////////////////////////////////////////////

/**
 * Tab
 *
 * The interactive element that changes the selected panel.
 *
 * @see Docs https://reacttraining.com/reach-ui/tabs#tab
 */
export const Tab = forwardRefWithAs<
  // TODO: Remove this when cloneElement is removed
  TabProps & { isSelected?: boolean },
  "button"
>(function Tab(
  { children, isSelected: _, as: Comp = "button", disabled, ...props },
  forwardedRef
) {
  const {
    id: tabsId,
    onSelectTab,
    selectedIndex,
    userInteractedRef,
  } = useTabsContext();
  const ownRef = useRef<HTMLElement | null>(null);
  const ref = useForkedRef(forwardedRef, ownRef);
  const index = useDescendant({
    element: ownRef.current!,
    context: TabsDescendantsContext,
  });

  const isSelected = index === selectedIndex;

  function onSelect() {
    onSelectTab(index);
  }

  useUpdateEffect(() => {
    if (isSelected && ownRef.current && userInteractedRef.current) {
      userInteractedRef.current = false;
      ownRef.current.focus();
    }
  }, [isSelected]);

  return (
    <Comp
      role="tab"
      aria-controls={makeId(tabsId, "panel", index)}
      aria-disabled={disabled}
      aria-selected={isSelected}
      {...props}
      ref={ref}
      data-reach-tab=""
      data-disabled={disabled}
      data-selected={isSelected ? "" : undefined}
      disabled={disabled}
      id={makeId(tabsId, "tab", index)}
      onClick={onSelect}
      tabIndex={isSelected ? 0 : -1}
    >
      {children}
    </Comp>
  );
});

/**
 * @see Docs https://reacttraining.com/reach-ui/tabs#tab-props
 */
export type TabProps = {
  disabled?: boolean;
} & TabPanelProps;

if (__DEV__) {
  Tab.displayName = "Tab";
  Tab.propTypes = {
    children: PropTypes.node,
    disabled: PropTypes.bool,
  };
}

////////////////////////////////////////////////////////////////////////////////

/**
 * TabPanels
 *
 * The parent component of the panels.
 *
 * @see Docs https://reacttraining.com/reach-ui/tabs#tabpanels
 */
export const TabPanels = forwardRefWithAs<TabPanelsProps, "div">(
  function TabPanels({ children, as: Comp = "div", ...props }, forwardedRef) {
    let [tabPanels, setTabPanels] = useDescendants<HTMLElement>();
    return (
      <DescendantProvider
        context={TabPanelDescendantsContext}
        items={tabPanels}
        set={setTabPanels}
      >
        <Comp {...props} ref={forwardedRef} data-reach-tab-panels="">
          {children}
        </Comp>
      </DescendantProvider>
    );
  }
);

/**
 * @see Docs https://reacttraining.com/reach-ui/tabs#tabpanels-props
 */
export type TabPanelsProps = TabListProps & {};

if (__DEV__) {
  TabPanels.displayName = "TabPanels";
  TabPanels.propTypes = {
    as: PropTypes.any,
    children: PropTypes.node,
<<<<<<< HEAD
    selectedIndex: PropTypes.number,
=======
>>>>>>> d33518bf
  };
}

////////////////////////////////////////////////////////////////////////////////

/**
 * TabPanel
 *
 * The panel that displays when it's corresponding tab is active.
 *
 * @see Docs https://reacttraining.com/reach-ui/tabs#tabpanel
 */
export const TabPanel = forwardRefWithAs<TabPanelProps, "div">(
  function TabPanel({ children, as: Comp = "div", ...props }, forwardedRef) {
    let { selectedPanelRef, selectedIndex, id: tabsId } = useTabsContext();
    let ownRef = useRef<HTMLElement | null>(null);

    let index = useDescendant({
      element: ownRef.current!,
      context: TabPanelDescendantsContext,
    });
    let isSelected = index === selectedIndex;

    let id = makeId(tabsId, "panel", index);

    let ref = useForkedRef(
      forwardedRef,
      ownRef,
      isSelected ? selectedPanelRef : null
    );

    return (
      <Comp
        hidden={!isSelected}
        role="tabpanel"
        aria-labelledby={makeId(tabsId, "tab", index)}
        {...props}
        ref={ref}
        data-reach-tab-panel=""
        id={id}
        tabIndex={isSelected ? 0 : -1}
      >
        {children}
      </Comp>
    );
  }
);

/**
 * @see Docs https://reacttraining.com/reach-ui/tabs#tabpanel-props
 */
export type TabPanelProps = {
  /**
   * `TabPanel` can receive any type of children.
   *
   * @see Docs https://reacttraining.com/reach-ui/tabs#tabpanel-children
   */
  children?: React.ReactNode;
};

if (__DEV__) {
  TabPanel.displayName = "TabPanel";
  TabPanel.propTypes = {
<<<<<<< HEAD
    as: PropTypes.elementType,
=======
    as: PropTypes.any,
>>>>>>> d33518bf
    children: PropTypes.node,
  };
}

/**
 * Get a computed style value by property, backwards compatible with IE
 * @param element
 * @param styleProp
 */
function getStyle(element: HTMLElementWithCurrentStyle, styleProp: string) {
  let y: string | null = null;
  if (element.currentStyle) {
    y = element.currentStyle[styleProp];
  } else if (
    element.ownerDocument &&
    element.ownerDocument.defaultView &&
    isFunction(element.ownerDocument.defaultView.getComputedStyle)
  ) {
    y = element.ownerDocument.defaultView
      .getComputedStyle(element, null)
      .getPropertyValue(styleProp);
  }
  return y;
}

////////////////////////////////////////////////////////////////////////////////
// Types

type HTMLElementWithCurrentStyle = HTMLElement & {
  currentStyle?: Record<string, string>;
};<|MERGE_RESOLUTION|>--- conflicted
+++ resolved
@@ -437,11 +437,7 @@
 if (__DEV__) {
   TabList.displayName = "TabList";
   TabList.propTypes = {
-<<<<<<< HEAD
-    as: PropTypes.elementType,
-=======
     as: PropTypes.any,
->>>>>>> d33518bf
     children: PropTypes.node,
   };
 }
@@ -561,10 +557,6 @@
   TabPanels.propTypes = {
     as: PropTypes.any,
     children: PropTypes.node,
-<<<<<<< HEAD
-    selectedIndex: PropTypes.number,
-=======
->>>>>>> d33518bf
   };
 }
 
@@ -628,11 +620,7 @@
 if (__DEV__) {
   TabPanel.displayName = "TabPanel";
   TabPanel.propTypes = {
-<<<<<<< HEAD
-    as: PropTypes.elementType,
-=======
     as: PropTypes.any,
->>>>>>> d33518bf
     children: PropTypes.node,
   };
 }
